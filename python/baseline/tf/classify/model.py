--- conflicted
+++ resolved
@@ -319,19 +319,12 @@
             model.lengths = tf.get_default_graph().get_tensor_by_name('lengths:0')
 
         else:
-<<<<<<< HEAD
             model.lengths = None
         model.probs = tf.get_default_graph().get_tensor_by_name('output/probs:0')
 
+
         model.best = tf.get_default_graph().get_tensor_by_name('output/best:0')
         model.logits = tf.get_default_graph().get_tensor_by_name('output/logits:0')
-=======
-            vocab_suffixes = get_vocab_file_suffixes(basename)
-            for ty in vocab_suffixes:
-                vocab_file = '{}-{}.vocab'.format(basename, ty)
-                with open(vocab_file, 'r') as f:
-                    model.vocab[ty] = json.load(f)
->>>>>>> 2c6bb508
 
         model.labels = read_json(basename + '.labels')
         model.sess = sess
