--- conflicted
+++ resolved
@@ -12,6 +12,23 @@
 
 class RNNTaggerModel(TaggerModel):
 
+
+    @property
+    def lengths_key(self):
+        return self._lengths_key
+
+    @lengths_key.setter
+    def lengths_key(self, value):
+        self._lengths_key = value
+
+    @property
+    def vdrop(self):
+        return self._vdrop
+
+    @vdrop.setter
+    def vdrop(self, value):
+        self._vdrop = value
+
     def save_values(self, basename):
         self.saver.save(self.sess, basename)
 
@@ -29,7 +46,6 @@
         state = {
             'version': __version__,
             'embeddings': embeddings_info,
-            'lengths_key': self.lengths_key,
             'crf': self.crf,
             'proj': self.proj,
             'crf_mask': self.crf_mask,
@@ -119,7 +135,6 @@
         model.crf_mask = bool(state.get('crf_mask', False))
         model.span_type = state.get('span_type')
         model.proj = bool(state.get('proj', False))
-        model.lengths_key = state.get('lengths_key', 'word')
         model.lengths = tf.get_default_graph().get_tensor_by_name('lengths:0')
 
         model.y = tf.get_default_graph().get_tensor_by_name('y:0')
@@ -273,13 +288,8 @@
         seed = np.random.randint(10e8)
 
         if rnntype == 'blstm':
-<<<<<<< HEAD
-            rnnfwd = stacked_lstm(hsz//2, model.pkeep, nlayers)
-            rnnbwd = stacked_lstm(hsz//2, model.pkeep, nlayers)
-=======
-            rnnfwd = stacked_lstm(hsz, model.pkeep, nlayers, model.vdrop)
-            rnnbwd = stacked_lstm(hsz, model.pkeep, nlayers, model.vdrop)
->>>>>>> 00d1c2e2
+            rnnfwd = stacked_lstm(hsz//2, model.pkeep, nlayers, model.vdrop)
+            rnnbwd = stacked_lstm(hsz//2, model.pkeep, nlayers, model.vdrop)
             rnnout, _ = tf.nn.bidirectional_dynamic_rnn(rnnfwd, rnnbwd, embedseq, sequence_length=model.lengths, dtype=tf.float32)
             # The output of the BRNN function needs to be joined on the H axis
             rnnout = tf.concat(axis=2, values=rnnout)
