from itertools import chain
import numpy as np
import dynet as dy
from baseline.utils import crf_mask, lookup_sentence


class DynetModel(object):
    def __init__(self, pc=None):
        super(DynetModel, self).__init__()
        self._pc = pc
        self.train = True

    @property
    def pc(self):
        return self._pc

    @pc.setter
    def pc(self, value):
        self._pc = value

    def __str__(self):
        str_ = []
        for p in chain(self.pc.lookup_parameters_list(), self.pc.parameters_list()):
            str_.append("{}: {}".format(p.name(), p.shape()))
        return '\n'.join(str_)


def optimizer(model, optim='sgd', eta=0.01, clip=None, mom=0.9, **kwargs):
    if 'lr' in kwargs:
        eta = kwargs['lr']
    print('Using eta [{:.4f}]'.format(eta))
    print('Using optim [{}]'.format(optim))
    if optim == 'adadelta':
        opt = dy.AdadeltaTrainer(model.pc)
    elif optim == 'adam':
        opt = dy.AdamTrainer(model.pc)
    elif optim == 'rmsprop':
        opt = dy.RMSPropTrainer(model.pc, learning_rate=eta)
    else:
        if mom == 0 or mom is None:
            opt = dy.SimpleSGDTrainer(model.pc, learning_rate=eta)
        else:
            print('Using mom {:.3f}'.format(mom))
            opt = dy.MomentumSGDTrainer(model.pc, learning_rate=eta, mom=mom)
    if clip is not None:
        opt.set_clip_threshold(clip)
    opt.set_sparse_updates(False)
    return opt


def Linear(osz, isz, pc, name="linear"):
    """
    :param osz: int
    :param isz: int
    :param pc: dy.ParameterCollection
    :param name: str
    """
    linear_pc = pc.add_subcollection(name=name)
    weight = linear_pc.add_parameters((osz, isz), name="weight")
    bias = linear_pc.add_parameters(osz, name="bias")

    def linear(input_):
        """
        :param input_: dy.Expression ((isz,), B)

        Returns:
            dy.Expression ((osz,), B)
        """
        output = dy.affine_transform([bias, weight, input_])
        return output

    return linear


def HighwayConnection(funcs, sz, pc, name="highway"):
    """Highway Connection around arbitrary functions.

    This highway block creates highway connections that short circuit each function in funcs.

    :param funcs: A list of functions you can pass input_ to
    :param sz: int The size of the input
    :param pc: dy.ParameterCollection
    :name str: The name of the layer
    """
    highway_pc = pc.add_subcollection(name=name)
    weights = []
    biases = []
    for i in range(len(funcs)):
        weights.append(highway_pc.add_parameters((sz, sz), name="weight-{}".format(i)))
        biases.append(highway_pc.add_parameters((sz), init=dy.ConstInitializer(-2), name="bias-{}".format(i)))

    def highway(input_):
        for func, weight, bias in zip(funcs, weights, biases):
            proj = dy.rectify(func(input_))
            transform = dy.logistic(dy.affine_transform([bias, weight, input_]))
            input_ = dy.cmult(transform, proj) + dy.cmult(input_, 1 - transform)
        return input_

    return highway


def SkipConnection(funcs, *args, **kwargs):
    def skip(input_):
        for func in funcs:
            proj = func(input_)
            input_ = input_ + proj
        return input_
    return skip


# RNN functions
def rnn_forward(rnn, input_):
    """Return only the output of the final layer.

    :param rnn: dy.RNNBuild or dy.BiRNNBuilder
    :param input_: List[dy.Expression]

    Returns:
        List[dy.Expression]: The outputs
    """
    if isinstance(rnn, dy.BiRNNBuilder):
        return rnn.transduce(input_)
    state = rnn.initial_state()
    return state.transduce(input_)

def rnn_forward_with_state(rnn, input_, lengths=None, state=None, batched=True, backward=False):
    """Return the output of the final layers and the final state of the RNN.

    :param rnn: dy.RNNBuilder
    :param input_: List[dy.Expression]
    :param lengths: List[int]
    :param state: List[np.ndarray] The previous state (used in TBPTT)
    :param batched: bool Is the state batched?
    :param backward: bool Is this a backward rnn in a bRNN?

    Returns:
        List[dy.Expression] (Seq_len): The outputs
        List[dy.Expression] (2 * layers if lstm): The state
    """
    if state is not None:
        state = [dy.inputTensor(s, batched) for s in state]
    lstm_state = rnn.initial_state(state)
    if backward:
        states = lstm_state.add_inputs(reversed(input_))
        outputs = list(reversed([s.h()[-1] for s in states]))
        # When going backwards (we pad right) the final state of the rnn
        # is always the last one.
        final_state = states[-1].s()
        return outputs, final_state
    states = lstm_state.add_inputs(input_)
    outputs = [s.h()[-1] for s in states]
    if lengths is None:
        if backward:
            outputs = list(reversed(outputs))
        return outputs, states[-1].s()
    final_states = [states[l - 1].s() for l in lengths]
    final_state_by_batch = []
    for i, state in enumerate(final_states):
        batch_state = [dy.pick_batch_elem(s, i) for s in state]
        final_state_by_batch.append(batch_state)
    final_state = []
    for i in range(len(final_state_by_batch[0])):
        col = dy.concatenate_to_batch([final_state_by_batch[j][i] for j in range(len(final_state_by_batch))])
        final_state.append(col)
    if backward:
        outputs = list(reversed(outputs))
    return outputs, final_state

def rnn_encode(rnn, input_, lengths):
    """Return the final output for each batch based on lengths.

    :param rnn: dy.RNNBuilder or dy.BiRNNBuilder
    :param input_: List[dy.Expression]
    :param lengths: List[int]

    Returns:
        dy.Expression
    """
    states = rnn_forward(rnn, input_)
    final_states = [dy.pick_batch_elem(states[l - 1], i) for i, l in enumerate(lengths)]
    return dy.concatenate_to_batch(final_states)


def Convolution1d(fsz, cmotsz, dsz, pc, strides=(1, 1, 1, 1), name="conv"):
    """1D Convolution.

    :param fsz: int, Size of conv filter.
    :param cmotsz: int, Size of conv output.
    :param dsz: int, Size of the input.
    :param pc: dy.ParameterCollection
    :param strides: Tuple[int, int, int, int]
    """
    conv_pc = pc.add_subcollection(name=name)
    fan_in = dsz * fsz
    fan_out = cmotsz * fsz
    # Pytorch and Dynet have a gain param that has suggested values based on
    # the nonlinearity type, this defaults to the one for relu atm.
    glorot_bounds = 0.5 * np.sqrt(6.0 / (fan_in + fan_out))
    weight = conv_pc.add_parameters(
        (1, fsz, dsz, cmotsz),
        init=dy.UniformInitializer(glorot_bounds),
        name='weight'
    )
    bias = conv_pc.add_parameters((cmotsz), name="bias")

    def conv(input_):
        """Perform the 1D conv.

        :param input: dy.Expression ((1, T, dsz), B)

        Returns:
            dy.Expression ((cmotsz,), B)
        """
        # TODO: should be True, right?
        c = dy.conv2d_bias(input_, weight, bias, strides, is_valid=False)
        activation = dy.rectify(c)
<<<<<<< HEAD
=======
        # dy.max_dim(x, d=0) is currently slow (see https://github.com/clab/dynet/issues/1011)
        # So we do the max using max pooling instead.
>>>>>>> 00d1c2e2
        ((_, seq_len, _), _) = activation.dim()
        pooled = dy.maxpooling2d(activation, [1, seq_len, 1], strides)
        mot = dy.reshape(pooled, (cmotsz,))
        return mot

    return conv


def ParallelConv(filtsz, cmotsz, dsz, pc, strides=(1, 1, 1, 1), name="parallel-conv"):
    if isinstance(cmotsz, int):
        cmotsz = [cmotsz] * len(filtsz)
    conv_pc = pc.add_subcollection(name=name)
    convs = [Convolution1d(fsz, cmot, dsz, conv_pc, strides, name="conv-{}".format(fsz)) for fsz, cmot in zip(filtsz, cmotsz)]

    def conv(input_):
        dims = tuple([1] + list(input_.dim()[0]))
        input_ = dy.reshape(input_, dims)
        mots = []
        for conv in convs:
            mots.append(conv(input_))
        return dy.concatenate(mots)

    return conv


def Attention(lstmsz, pc, name="attention"):
    """Vectorized Bahdanau Attention.

    :param lstmsz: int
    :param pc: dy.ParameterCollection
    """
    attn_pc = pc.add_subcollection(name=name)
    attention_w1 = attn_pc.add_parameters((lstmsz, lstmsz), name='encoder-projection')
    attention_w2 = attn_pc.add_parameters((lstmsz, lstmsz), name='decoder-projection')
    attention_v = attn_pc.add_parameters((1, lstmsz), name='attention-vector')

    def attention(encoder_vectors):
        """Compute the projected encoder vectors once per decoder.

        :param encoder_vectors: dy.Expression ((H, T), B)
            often from dy.concatenate_cols([lstm.transduce(embedded)])
        """
        projected_vectors = attention_w1 * encoder_vectors

        def attend(state):
            """Calculate the attention weighted sum of the encoder vectors.

            :param state: dy.Expression ((H,), B)
            """
            projected_state = attention_w2 * state
            non_lin = dy.tanh(dy.colwise_add(projected_vectors, projected_state))
            attention_scores = attention_v * non_lin
            attention_weights = dy.softmax(dy.transpose(attention_scores))
            # Encoder Vectors has data along the columns so a matmul with the
            # weights (which are also a column) creates a sum of encoder weighted
            # by attention weights
            output_vector = encoder_vectors * attention_weights
            return dy.reshape(output_vector, (lstmsz,))

        return attend

    return attention


class CRF(DynetModel):
    """Linear Chain CRF in Dynet."""

    def __init__(self, n_tags, pc=None, idxs=None, vocab=None, span_type=None, pad_idx=None):
        """Initialize the object.

        :param n_tags: int The number of tags in your output (emission size)
        :param pc: dy.ParameterCollection
        :param idxs: Tuple(int. int) The index of the start and stop symbol in emissions.

        Note:
            if idxs is none then the CRF adds these symbols to the emission vectors and
            n_tags is assumed to be the number of output tags.

            if idxs is not none then the first element is assumed to be the start index
            and the second idx is assumed to be the end index. In this case n_tags is
            assumed to include the start and end symbols.

            if vocab is not None then we create a mask to reduce the probability of
            illegal transitions.
        """
        super(CRF, self).__init__()
        if pc is not None:
            self.pc = pc.add_subcollection(name="crf")
        if idxs is None:
            self.start_idx = n_tags
            self.end_idx = n_tags + 1
            self.n_tags = n_tags + 2
            self.add_ends = True
        else:
            self.start_idx, self.end_idx = idxs
            self.n_tags = n_tags
            self.add_ends = False
        self.mask = None
        if vocab is not None:
            assert span_type is not None, "To mask transitions you need to provide a tagging span_type, choices are `IOB`, `BIO` (or `IOB2`), and `IOBES`"
            if idxs is None:
                vocab = vocab.copy()
                vocab['<GO>'] = self.start_idx
                vocab['<EOS>'] = self.end_idx
            self.mask = crf_mask(vocab, span_type, self.start_idx, self.end_idx, pad_idx)
            self.inv_mask = (self.mask == 0) * -1e4

        self.transitions_p = self.pc.add_parameters((self.n_tags, self.n_tags), name="transition")

    @property
    def transitions(self):
        if self.mask is not None:
            return dy.cmult(self.transitions_p, dy.inputTensor(self.mask)) + dy.inputTensor(self.inv_mask)
        return self.transitions_p

    @staticmethod
    def _prep_input(emissions):
        """Append scores for start and end to the emission.

        :param emissions: List[dy.Expression ((H,), B)]

        Returns:
            List[dy.Expression ((H + 2,), B)]
        """
        return [dy.concatenate([e, dy.inputVector([-1e4, -1e4])], d=0) for e in emissions]

    def score_sentence(self, emissions, tags):
        """Get the score of a given sentence.

        :param emissions: List[dy.Expression ((H,), B)]
        :param tags: List[int]

        Returns:
            dy.Expression ((1,), B)
        """
        tags = np.concatenate((np.array([self.start_idx], dtype=int), tags))
        score = dy.scalarInput(0)
        transitions = self.transitions
        for i, e in enumerate(emissions):
            # Due to Dynet being column based it is best to use the transition
            # matrix so that x -> y is T[y, x].
            score += dy.pick(dy.pick(transitions, tags[i + 1]), tags[i]) + dy.pick(e, tags[i + 1])

        score += dy.pick(dy.pick(transitions, self.end_idx), tags[-1])
        return score

    def neg_log_loss(self, emissions, tags):
        """Get the Negative Log Loss. T x L

        :param emissions: List[dy.Expression ((H,), B)]
        :param tags: List[int]

        Returns:
            dy.Expression ((1,), B)
        """
        if self.add_ends:
            emissions = CRF._prep_input(emissions)
        viterbi_score = self._forward(emissions)
        gold_score = self.score_sentence(emissions, tags)
        # CRF Loss: P_real / P_1..N -> -log(CRF Loss)
        # -(log (e^S_real) / (e^S_1..N))
        # -(log (e^S_real) - log(e^S_1..N))
        # -(S_real - S_1..N)
        # S_1..N - S_real
        return viterbi_score - gold_score

    def _forward(self, emissions):

        """Viterbi forward to calculate all path scores.

        :param emissions: List[dy.Expression]

        Returns:
            dy.Expression ((1,), B)
        """
        init_alphas = [-1e4] * self.n_tags
        init_alphas[self.start_idx] = 0

        alphas = dy.inputVector(init_alphas)
        transitions = self.transitions
        # len(emissions) == T
        for emission in emissions:
            add_emission = dy.colwise_add(transitions, emission)
            scores = dy.colwise_add(dy.transpose(add_emission), alphas)
            # dy.logsumexp takes a list of dy.Expression and computes logsumexp
            # elementwise across the lists so for example the logsumexp is calculated
            # for [0] in each list. This means we want the scores for a given
            # transition scores for a tag to be in the columns
            alphas = dy.logsumexp([x for x in scores])
        last_alpha = alphas + dy.pick(transitions, self.end_idx)
        alpha = dy.logsumexp([x for x in last_alpha])
        return alpha

    def decode(self, emissions):
        """Viterbi decode to find the best sequence.

        :param emissions: List[dy.Expression]

        Returns:
            List[int], dy.Expression ((1,), B)
        """
        if self.add_ends:
            emissions = CRF._prep_input(emissions)
        backpointers = []
        transitions = self.transitions

        inits = [-1e4] * self.n_tags
        inits[self.start_idx] = 0
        alphas = dy.inputVector(inits)

        for emission in emissions:
            next_vars = dy.colwise_add(dy.transpose(transitions), alphas)
            best_tags = np.argmax(next_vars.npvalue(), 0)
            v_t = dy.max_dim(next_vars, 0)
            alphas = v_t + emission
            backpointers.append(best_tags)

        terminal_expr = alphas + dy.pick(transitions, self.end_idx)
        best_tag = np.argmax(terminal_expr.npvalue())
        path_score = dy.pick(terminal_expr, best_tag)

        best_path = [best_tag]
        for bp_t in reversed(backpointers):
            best_tag = bp_t[best_tag]
            best_path.append(best_tag)
        _ = best_path.pop()
        best_path.reverse()
        return best_path, path_score


def show_examples_dynet(model, es, rlut1, rlut2, vocab, mxlen, sample, prob_clip, max_examples, reverse):
    si = np.random.randint(0, len(es))

    batch_dict = es[si]

    lengths_key = model.src_lengths_key
    src_field = lengths_key.split('_')[0]
    src_array = batch_dict[src_field]
    if max_examples > 0:
        max_examples = min(max_examples, src_array.shape[0])

    for i in range(max_examples):
        example = {}
        # Batch first, so this gets a single example at once
        for k, value in batch_dict.items():
            v = value[i]
            example[k] = v.reshape((1,) + v.shape)

        print('========================================================================')
        sent = lookup_sentence(rlut1, example[src_field].squeeze(), reverse=reverse)
        print('[OP] %s' % sent)
        sent = lookup_sentence(rlut2, example['tgt'].squeeze())
        print('[Actual] %s' % sent)
        dst_i = model.run(example)[0][0]
        sent = lookup_sentence(rlut2, dst_i)
        print('Guess: %s' % sent)
        print('------------------------------------------------------------------------')
<|MERGE_RESOLUTION|>--- conflicted
+++ resolved
@@ -214,11 +214,8 @@
         # TODO: should be True, right?
         c = dy.conv2d_bias(input_, weight, bias, strides, is_valid=False)
         activation = dy.rectify(c)
-<<<<<<< HEAD
-=======
         # dy.max_dim(x, d=0) is currently slow (see https://github.com/clab/dynet/issues/1011)
         # So we do the max using max pooling instead.
->>>>>>> 00d1c2e2
         ((_, seq_len, _), _) = activation.dim()
         pooled = dy.maxpooling2d(activation, [1, seq_len, 1], strides)
         mot = dy.reshape(pooled, (cmotsz,))
